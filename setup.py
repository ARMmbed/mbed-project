#
# Copyright (C) 2020 Arm Mbed. All rights reserved.
# SPDX-License-Identifier: Apache-2.0
#
"""Package definition for PyPI."""
import os

from setuptools import setup

PROJECT_SLUG = "mbed-project"
SOURCE_DIR = "mbed_project"
__version__ = None

repository_dir = os.path.dirname(__file__)

# Read package version, this will set the variable `__version__` to the current version.
with open(os.path.join(repository_dir, SOURCE_DIR, "_version.py"), encoding="utf8") as fh:
    exec(fh.read())

# Use readme needed as long description in PyPI
with open(os.path.join(repository_dir, "README.md"), encoding="utf8") as fh:
    long_description = fh.read()

setup(
    author="Mbed team",
    author_email="support@mbed.com",
    classifiers=[
        "Development Status :: 3 - Alpha",
        "Intended Audience :: Developers",
        "License :: OSI Approved :: Apache Software License",
        "Programming Language :: Python",
        "Programming Language :: Python :: 3 :: Only",
        "Programming Language :: Python :: 3.6",
        "Programming Language :: Python :: 3.7",
        "Programming Language :: Python :: 3.8",
        "Topic :: Software Development :: Build Tools",
        "Topic :: Software Development :: Embedded Systems",
    ],
    description="Project and library management for Mbed OS",
    keywords="Arm Mbed OS MbedOS project library",
    include_package_data=True,
    install_requires=[
        "python-dotenv",
        "Click==7.0",
        "dataclasses; python_version<'3.7'",
<<<<<<< HEAD
        "mbed-tools-lib",
        "git-python",
        "tabulate",
=======
        "mbed-tools-lib~=1.2",
        "GitPython",
>>>>>>> 6e2d80e8
        "tqdm",
    ],
    license="Apache 2.0",
    long_description_content_type="text/markdown",
    long_description=long_description,
    name=PROJECT_SLUG,
    packages=[SOURCE_DIR],
    python_requires=">=3.6,<4",
    url=f"https://github.com/ARMmbed/{PROJECT_SLUG}",
    version=__version__,
)<|MERGE_RESOLUTION|>--- conflicted
+++ resolved
@@ -43,14 +43,9 @@
         "python-dotenv",
         "Click==7.0",
         "dataclasses; python_version<'3.7'",
-<<<<<<< HEAD
-        "mbed-tools-lib",
-        "git-python",
         "tabulate",
-=======
         "mbed-tools-lib~=1.2",
         "GitPython",
->>>>>>> 6e2d80e8
         "tqdm",
     ],
     license="Apache 2.0",
